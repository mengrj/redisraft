/*
 * Copyright Redis Ltd. 2020 - present
 * Licensed under your choice of the Redis Source Available License 2.0 (RSALv2) or
 * the Server Side Public License v1 (SSPLv1).
 */

#if defined(__APPLE__) && !defined(_DARWIN_C_SOURCE)
/* Required for F_FULLFSYNC  */
#define _DARWIN_C_SOURCE
#endif

#include "log.h"
#include "redisraft.h"

#include "common/crc16.h"

<<<<<<< HEAD
=======
#include <fcntl.h>
#include <libgen.h>
>>>>>>> d98e2d99
#include <limits.h>
#include <stdlib.h>
#include <string.h>
#include <strings.h>

int RedisModuleStringToInt(RedisModuleString *str, int *value)
{
    long long tmpll;

    if (RedisModule_StringToLongLong(str, &tmpll) != REDISMODULE_OK) {
        return REDISMODULE_ERR;
    }

    if (tmpll < INT32_MIN || tmpll > INT32_MAX) {
        return REDISMODULE_ERR;
    }

    *value = (int) tmpll;
    return REDISMODULE_OK;
}

char *catsnprintf(char *strbuf, size_t *strbuf_len, const char *fmt, ...)
{
    va_list ap;
    size_t len;
    size_t used = strlen(strbuf);
    size_t avail = *strbuf_len - used;

    va_start(ap, fmt);
    len = vsnprintf(strbuf + used, avail, fmt, ap);

    if (len >= avail) {
        if (len - avail > 4096) {
            *strbuf_len += (len + 1);
        } else {
            *strbuf_len += 4096;
        }

        /* "Rewind" va_arg(); Apparently this is required by older versions (rhel6) */
        va_end(ap);
        va_start(ap, fmt);

        strbuf = RedisModule_Realloc(strbuf, *strbuf_len);
        len = vsnprintf(strbuf + used, *strbuf_len - used, fmt, ap);
    }
    va_end(ap);

    return strbuf;
}

/* Checks return value of snprintf and panic on truncation or error. */
int safesnprintf(void *buf, size_t size, const char *fmt, ...)
{
    va_list va;

    va_start(va, fmt);
    int ret = vsnprintf(buf, size, fmt, va);
    va_end(va);

    if (ret < 0 || ret >= (int) size) {
        PANIC("vsnprintf(): ret=%d, size=%zu, errno=%d", ret, size, errno);
    }

    return ret;
}

/* Calculate output length */
int lensnprintf(const char *fmt, ...)
{
    va_list va;

    va_start(va, fmt);
    int ret = vsnprintf(NULL, 0, fmt, va);
    va_end(va);

    return ret;
}

/* This function assumes that the rr->config->slot_config has already been validated as valid */
ShardGroup *CreateAndFillShard(RedisRaftCtx *rr)
{
    ShardGroup *sg = ShardGroupCreate();

    if (!strcmp(rr->config.slot_config, "")) {
        goto exit;
    }

    char *str = RedisModule_Strdup(rr->config.slot_config);
    sg->slot_ranges_num = 1;
    char *pos = str;
    while ((pos = strchr(pos + 1, ','))) {
        sg->slot_ranges_num++;
    }
    sg->slot_ranges = RedisModule_Calloc(sg->slot_ranges_num, sizeof(ShardGroupSlotRange));

    char *saveptr = NULL;
    char *token = strtok_r(str, ",", &saveptr);
    for (unsigned int i = 0; i < sg->slot_ranges_num; i++) {
        unsigned long val;
        if ((pos = strchr(token, ':'))) {
            *pos = '\0';
            val = strtoul(token, NULL, 10);
            sg->slot_ranges[i].start_slot = val;
            val = strtoul(pos + 1, NULL, 10);
            sg->slot_ranges[i].end_slot = val;
        } else {
            val = strtoul(token, NULL, 10);
            sg->slot_ranges[i].start_slot = val;
            sg->slot_ranges[i].end_slot = val;
        }
        sg->slot_ranges[i].type = SLOTRANGE_TYPE_STABLE;

        token = strtok_r(NULL, ",", &saveptr);
    }

    RedisModule_Free(str);

exit:
    return sg;
}

void AddBasicLocalShardGroup(RedisRaftCtx *rr)
{
    ShardGroup *sg = CreateAndFillShard(rr);
    RedisModule_Assert(sg != NULL);

    sg->local = true;
    memcpy(sg->id, rr->meta.dbid, RAFT_DBID_LEN);
    sg->id[RAFT_DBID_LEN] = '\0';

    RRStatus ret = ShardingInfoAddShardGroup(rr, sg);
    RedisModule_Assert(ret == RR_OK);
}

void FreeImportKeys(ImportKeys *target)
{
    if (target->num_keys) {
        if (target->key_names) {
            for (size_t i = 0; i < target->num_keys; i++) {
                if (target->key_names[i]) {
                    RedisModule_FreeString(NULL, target->key_names[i]);
                }
            }
            RedisModule_Free(target->key_names);
            target->key_names = NULL;
        }
        if (target->key_serialized) {
            for (size_t i = 0; i < target->num_keys; i++) {
                if (target->key_serialized[i]) {
                    RedisModule_FreeString(NULL, target->key_serialized[i]);
                }
            }
            RedisModule_Free(target->key_serialized);
            target->key_serialized = NULL;
        }
    }
}

/* -----------------------------------------------------------------------------
 * Hashing code - copied directly from Redis.
 * -------------------------------------------------------------------------- */

/* We have 16384 hash slots. The hash slot of a given key is obtained
 * as the least significant 14 bits of the crc16 of the key.
 *
 * However if the key contains the {...} pattern, only the part between
 * { and } is hashed. This may be useful in the future to force certain
 * keys to be in the same node (assuming no resharding is in progress). */
unsigned int keyHashSlot(const char *key, size_t keylen)
{
    size_t s, e; /* start-end indexes of { and } */

    for (s = 0; s < keylen; s++) {
        if (key[s] == '{') {
            break;
        }
    }

    /* No '{' ? Hash the whole key. This is the base case. */
    if (s == keylen) {
        return crc16_ccitt(key, keylen) & 0x3FFF;
    }

    /* '{' found? Check if we have the corresponding '}'. */
    for (e = s + 1; e < keylen; e++) {
        if (key[e] == '}') {
            break;
        }
    }

    /* No '}' or nothing between {} ? Hash the whole key. */
    if (e == keylen || e == s + 1) {
        return crc16_ccitt(key, keylen) & 0x3FFF;
    }

    /* If we are here there is both a { and a } on its right. Hash
     * what is in the middle between { and }. */
    return crc16_ccitt(key + s + 1, e - s - 1) & 0x3FFF;
}

unsigned int keyHashSlotRedisString(RedisModuleString *str)
{
    size_t keylen;
    const char *key = RedisModule_StringPtrLen(str, &keylen);

    return keyHashSlot(key, keylen);
}

RRStatus parseHashSlots(char *slots, char *string)
{
    string = RedisModule_Strdup(string);
    RRStatus ret = RR_OK;
    char *saveptr = NULL;
    char *tok = strtok_r(string, ",", &saveptr);
    while (tok != NULL) {
        char *dash = strchr(tok, '-');
        if (dash == NULL) {
            char *endptr;
            unsigned int slot = strtoul(tok, &endptr, 10);
            if (*endptr != '\0' || slot > REDIS_RAFT_HASH_MAX_SLOT) {
                ret = RR_ERROR;
                goto exit;
            }
            slots[slot] = 1;
        } else {
            *dash = '\0';
            char *endptr;
            unsigned int start = strtoul(tok, &endptr, 10);
            if (*endptr != '\0' || start > REDIS_RAFT_HASH_MAX_SLOT) {
                ret = RR_ERROR;
                goto exit;
            }
            tok = dash + 1;
            unsigned int end = strtoul(tok, &endptr, 10);
            if (*endptr != '\0' || end > REDIS_RAFT_HASH_MAX_SLOT || end < start) {
                ret = RR_ERROR;
                goto exit;
            }
            for (unsigned int i = start; i <= end; i++) {
                slots[i] = 1;
            }
        }
        tok = strtok_r(NULL, ",", &saveptr);
    }

exit:
    RedisModule_Free(string);
    return ret;
}

bool parseLongLong(const char *str, char **end, long long *val)
{
    char *endp;

    errno = 0;
    *val = strtoll(str, &endp, 0);

    if (end) {
        *end = endp;
    }

    if (endp == str ||
        ((*val == LLONG_MIN || *val == LLONG_MAX) && errno == ERANGE)) {
        return false;
    }

    return true;
}

bool parseLong(const char *str, char **end, long *val)
{
    long long num;

    bool ret = parseLongLong(str, end, &num);
    if (!ret || num < LONG_MIN || num > LONG_MAX) {
        return false;
    }

    *val = (long) num;
    return true;
}

bool parseInt(const char *str, char **end, int *val)
{
    long long num;

    bool ret = parseLongLong(str, end, &num);
    if (!ret || num < INT_MIN || num > INT_MAX) {
        return false;
    }

    *val = (int) num;
    return true;
}

bool multibulkReadLen(File *fp, char type, int *length)
{
    char *end;
    char buf[64] = {0};

    ssize_t ret = FileGets(fp, buf, sizeof(buf) - strlen("\r\n"));
    if (ret <= 0 || buf[0] != type) {
        return false;
    }

    if (!parseInt(buf + 1, &end, length) ||
        *end != '\r' || *(end + 1) != '\n') {
        return false;
    }

    return true;
}

bool multibulkReadInt(File *fp, int *value)
{
    char buf[64] = {0};

    if (!multibulkReadStr(fp, buf, sizeof(buf)) ||
        !parseInt(buf, NULL, value)) {
        return false;
    }

    return true;
}

bool multibulkReadLong(File *fp, long *value)
{
    char buf[64] = {0};

    if (!multibulkReadStr(fp, buf, sizeof(buf)) ||
        !parseLong(buf, NULL, value)) {
        return false;
    }

    return true;
}

bool multibulkReadStr(File *fp, char *buf, size_t size)
{
    int len;
    char crlf[2];

    if (!multibulkReadLen(fp, '$', &len) ||
        len > (int) size) {
        return false;
    }

    if (FileRead(fp, buf, len) != len ||
        FileRead(fp, crlf, 2) != 2 ||
        crlf[0] != '\r' || crlf[1] != '\n') {
        return false;
    }

    buf[size - 1] = '\0';
    return true;
}

int multibulkWriteLen(void *buf, size_t cap, char prefix, int len)
{
    return safesnprintf(buf, cap, "%c%d\r\n", prefix, len);
}

int multibulkWriteInt(void *buf, size_t cap, int val)
{
    return multibulkWriteLong(buf, cap, val);
}

int multibulkWriteLong(void *buf, size_t cap, long val)
{
    int len = lensnprintf("%ld", val);
    return safesnprintf(buf, cap, "$%d\r\n%ld\r\n", len, val);
}

int multibulkWriteStr(void *buf, size_t cap, const char *val)
{
    int len = lensnprintf("%s", val);
    return safesnprintf(buf, cap, "$%d\r\n%s\r\n", len, val);
}

int fsyncFile(int fd)
{
    int rc;

#if defined(__APPLE__)
    rc = fcntl(fd, F_FULLFSYNC);
#else
    rc = fsync(fd);
#endif

    return rc == 0 ? RR_OK : RR_ERROR;
}

/* Calls fsync() for the file and the directory. */
int fsyncFileAt(const char *path)
{
    int fd = open(path, O_RDWR, S_IWUSR | S_IRUSR);
    if (fd == -1) {
        LOG_WARNING("open() file: %s, error:%s \n", path, strerror(errno));
        return RR_ERROR;
    }

    if (fsyncFile(fd) != RR_OK) {
        LOG_WARNING("fsyncFile(): %s, error: %s", path, strerror(errno));
        close(fd);
        return RR_ERROR;
    }

    if (close(fd) != 0) {
        LOG_WARNING("close() file: %s, error: %s", path, strerror(errno));
        return RR_ERROR;
    }

    fsyncDir(path);

    return RR_OK;
}

/* This function calls fsync() for the parent directory of the `path`.
 * If `path` is already a directory, fsync() will be called for `path`. */
void fsyncDir(const char *path)
{
    char name[PATH_MAX];

    RedisModule_Assert(strlen(path) < PATH_MAX);

    /* Get the directory name. */
    strcpy(name, path);
    char *dir = dirname(name);

    int fd = open(dir, O_RDONLY);
    if (fd < 0) {
        /* Return success if opening directories is not supported on the OS.*/
        if (errno == EISDIR) {
            return;
        }

        PANIC("open() file: %s, error: %s", dir, strerror(errno));
    }

    if (fsyncFile(fd) != RR_OK) {
        /* If errno is `EBADF` or `EINVAL`, calling fsync() on a directory is
         * not supported on the OS. Other errno values indicate an error.*/
        if (!(errno == EBADF || errno == EINVAL)) {
            PANIC("fsyncFile(): %s, error: %s", dir, strerror(errno));
        }
    }

    if (close(fd) != 0) {
        LOG_WARNING("close() file: %s, error: %s", dir, strerror(errno));
    }
}

/* Directory operations require fsync() on the directory to provide durability.
 * This function calls fsync() just after rename().
 *
 * fsync() for the files `oldname` and `newname` must be called beforehand to
 * provide durability. */
int syncRename(const char *oldname, const char *newname)
{
    if (rename(oldname, newname) != 0) {
        LOG_WARNING("rename(): %s to %s: error: %s", oldname, newname,
                    strerror(errno));
        return RR_ERROR;
    }

    fsyncDir(oldname);
    return RR_OK;
}<|MERGE_RESOLUTION|>--- conflicted
+++ resolved
@@ -14,11 +14,8 @@
 
 #include "common/crc16.h"
 
-<<<<<<< HEAD
-=======
 #include <fcntl.h>
 #include <libgen.h>
->>>>>>> d98e2d99
 #include <limits.h>
 #include <stdlib.h>
 #include <string.h>
